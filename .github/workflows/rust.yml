name: Rust

on:
  push:
    branches: [ "main" ]
  pull_request:
    branches: [ "main" ]

env:
  CARGO_TERM_COLOR: always

jobs:
  build:

    runs-on: ubuntu-latest

    steps:
    - uses: actions/checkout@v3
    - uses: actions/setup-java@v3
      with:
        distribution: 'corretto'
        java-version: '17'
    - name: Build
      run: cargo build --verbose
<<<<<<< HEAD
    - name: Run tests
      run: cargo test --verbose
    - name: Test client crates
      run: cargo test --manifest-path=test-crates/Cargo.toml --verbose
=======
    - name: Test crates
      run: cargo test --all --verbose
    - name: Test examples
      run: cargo test --examples --verbose
>>>>>>> 5b1f9960
<|MERGE_RESOLUTION|>--- conflicted
+++ resolved
@@ -22,14 +22,9 @@
         java-version: '17'
     - name: Build
       run: cargo build --verbose
-<<<<<<< HEAD
-    - name: Run tests
-      run: cargo test --verbose
-    - name: Test client crates
-      run: cargo test --manifest-path=test-crates/Cargo.toml --verbose
-=======
     - name: Test crates
       run: cargo test --all --verbose
     - name: Test examples
       run: cargo test --examples --verbose
->>>>>>> 5b1f9960
+    - name: Test client crates
+      run: cargo test --all --verbose --manifest-path=test-crates/Cargo.toml